//! Procedural macro implementing `#[derive(EnumMap)]`
//!
//! This is supposed to used with `enum-map` crate, which provides the
//! actual usage documentation.

#![recursion_limit = "128"]

extern crate proc_macro;
extern crate proc_macro2;
#[macro_use]
extern crate quote;
extern crate syn;

use std::iter;

use syn::{Data, DataEnum, DeriveInput, Fields, Ident, Variant};

fn generate_enum_code(name: Ident, data_enum: DataEnum) -> proc_macro2::TokenStream {
    let enum_count = data_enum.variants.len();
    let mut has_discriminants = false;

    for &Variant {
        ref fields,
        ref discriminant,
        ..
    } in &data_enum.variants
    {
        match *fields {
            Fields::Unit => (),
            _ => return quote!(compile_error!{"#[derive(EnumMap)] requires C style style enum"}),
        }

        if discriminant.is_some() {
            has_discriminants = true;
        }
    }

    let variants_names_a = data_enum.variants.iter().map(|variant| &variant.ident);
    let variants_names_b = data_enum.variants.iter().map(|variant| &variant.ident);
    let repeat_name_a = iter::repeat(&name);
    let repeat_name_b = repeat_name_a.clone();
    let counter = 0..enum_count;

    let to_usize = if enum_count == 0 || has_discriminants {
        let variants_names = data_enum.variants.iter().map(|variant| &variant.ident);
        let repeat_name = repeat_name_a.clone();
        let counter = counter.clone();

        quote! {
            match self {
                #(
                    #repeat_name::#variants_names => #counter,
                )*
            }
        }
    } else {
        quote! { self as usize }
    };

    quote! {
<<<<<<< HEAD
            impl<V> ::enum_map::Enum<V> for #name {
                type Array = [V; #enum_count];
=======
        #[automatically_derived]
        impl<V> ::enum_map::Internal<V> for #name {
            type Array = [V; #enum_count];
>>>>>>> 87c67214

                const POSSIBLE_VALUES: usize = #enum_count;

                #[inline]
                fn slice(array: &Self::Array) -> &[V] {
                    array
                }

                #[inline]
                fn slice_mut(array: &mut Self::Array) -> &mut [V] {
                    array
                }

                #[inline]
                fn from_usize(value: usize) -> Self {
                    match value {
                        #(
                            #counter => #repeat_name_a::#variants_names_a,
                        )*
                        _ => unreachable!()
                    }
                }

                #[inline]
                fn to_usize(self) -> usize {
                    #to_usize
                }

                #[inline]
                fn from_function<F: FnMut(Self) -> V>(mut _f: F) -> Self::Array {
                    [#(
                        _f(#repeat_name_b::#variants_names_b),
                    )*]
                }
            }
        }
}

#[proc_macro_derive(EnumMap)]
pub fn derive_enum_map(input: proc_macro::TokenStream) -> proc_macro::TokenStream {
    let input: DeriveInput = syn::parse(input).unwrap();

    let result = match input.data {
        Data::Enum(data_enum) => generate_enum_code(input.ident, data_enum),
        _ => quote!(compile_error!{"#[derive(EnumMap)] is only defined for enums"}),
    };

    result.into()
}<|MERGE_RESOLUTION|>--- conflicted
+++ resolved
@@ -58,50 +58,44 @@
     };
 
     quote! {
-<<<<<<< HEAD
-            impl<V> ::enum_map::Enum<V> for #name {
-                type Array = [V; #enum_count];
-=======
         #[automatically_derived]
-        impl<V> ::enum_map::Internal<V> for #name {
+        impl<V> ::enum_map::Enum<V> for #name {
             type Array = [V; #enum_count];
->>>>>>> 87c67214
+            const POSSIBLE_VALUES: usize = #enum_count;
 
-                const POSSIBLE_VALUES: usize = #enum_count;
+            #[inline]
+            fn slice(array: &Self::Array) -> &[V] {
+                array
+            }
 
-                #[inline]
-                fn slice(array: &Self::Array) -> &[V] {
-                    array
-                }
+            #[inline]
+            fn slice_mut(array: &mut Self::Array) -> &mut [V] {
+                array
+            }
 
-                #[inline]
-                fn slice_mut(array: &mut Self::Array) -> &mut [V] {
-                    array
-                }
-
-                #[inline]
-                fn from_usize(value: usize) -> Self {
-                    match value {
-                        #(
-                            #counter => #repeat_name_a::#variants_names_a,
-                        )*
-                        _ => unreachable!()
-                    }
-                }
-
-                #[inline]
-                fn to_usize(self) -> usize {
-                    #to_usize
-                }
-
-                #[inline]
-                fn from_function<F: FnMut(Self) -> V>(mut _f: F) -> Self::Array {
-                    [#(
-                        _f(#repeat_name_b::#variants_names_b),
-                    )*]
+            #[inline]
+            fn from_usize(value: usize) -> Self {
+                match value {
+                    #(
+                        #counter => #repeat_name_a::#variants_names_a,
+                    )*
+                    _ => unreachable!()
                 }
             }
+
+            #[inline]
+            fn to_usize(self) -> usize {
+                #to_usize
+            }
+
+            #[inline]
+            fn from_function<F: FnMut(Self) -> V>(mut _f: F) -> Self::Array {
+                [#(
+                    _f(#repeat_name_b::#variants_names_b),
+                )*]
+            }
         }
+    }
 }
 
 #[proc_macro_derive(EnumMap)]
