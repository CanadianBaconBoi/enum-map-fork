use {Enum, EnumMap};

use core::iter::Enumerate;
use core::marker::PhantomData;
use core::mem::ManuallyDrop;
use core::ptr;
use core::slice;

/// Immutable enum map iterator
///
/// This struct is created by `iter` method or `into_iter` on a reference
/// to `EnumMap`.
///
/// # Examples
///
/// ```
/// #[macro_use]
/// extern crate enum_map;
///
/// #[derive(EnumMap)]
/// enum Example {
///     A,
///     B,
///     C,
/// }
///
/// fn main() {
///     let mut map = enum_map! { Example::A => 3, _ => 0 };
///     assert_eq!(map[Example::A], 3);
///     for (key, &value) in &map {
///         assert_eq!(value, match key {
///             Example::A => 3,
///             _ => 0,
///         });
///     }
/// }
/// ```
#[derive(Debug)]
pub struct Iter<'a, K, V: 'a> {
    _phantom: PhantomData<fn() -> K>,
    iterator: Enumerate<slice::Iter<'a, V>>,
}

impl<'a, K: Enum<V>, V> Iterator for Iter<'a, K, V> {
    type Item = (K, &'a V);
    fn next(&mut self) -> Option<Self::Item> {
        self.iterator
            .next()
            .map(|(index, item)| (K::from_usize(index), item))
    }

    fn size_hint(&self) -> (usize, Option<usize>) {
        self.iterator.size_hint()
    }
}

impl<'a, K: Enum<V>, V> DoubleEndedIterator for Iter<'a, K, V> {
    fn next_back(&mut self) -> Option<Self::Item> {
        self.iterator
            .next_back()
            .map(|(index, item)| (K::from_usize(index), item))
    }
}

impl<'a, K: Enum<V>, V> ExactSizeIterator for Iter<'a, K, V> {}

impl<'a, K: Enum<V>, V> IntoIterator for &'a EnumMap<K, V> {
    type Item = (K, &'a V);
    type IntoIter = Iter<'a, K, V>;
    fn into_iter(self) -> Self::IntoIter {
        Iter {
            _phantom: PhantomData,
            iterator: self.as_slice().iter().enumerate(),
        }
    }
}

/// Mutable map iterator
///
/// This struct is created by `iter_mut` method or `into_iter` on a mutable
/// reference to `EnumMap`.
///
/// # Examples
///
/// ```
/// #[macro_use]
/// extern crate enum_map;
///
/// #[derive(Debug, EnumMap)]
/// enum Example {
///     A,
///     B,
///     C,
/// }
///
/// fn main() {
///     let mut map = enum_map! { Example::A => 3, _ => 0 };
///     for (_, value) in &mut map {
///         *value += 1;
///     }
///     assert_eq!(map, enum_map! { Example::A => 4, _ => 1 });
/// }
/// ```
#[derive(Debug)]
pub struct IterMut<'a, K, V: 'a> {
    _phantom: PhantomData<fn() -> K>,
    iterator: Enumerate<slice::IterMut<'a, V>>,
}

impl<'a, K: Enum<V>, V> Iterator for IterMut<'a, K, V> {
    type Item = (K, &'a mut V);
    fn next(&mut self) -> Option<Self::Item> {
        self.iterator
            .next()
            .map(|(index, item)| (K::from_usize(index), item))
    }

    fn size_hint(&self) -> (usize, Option<usize>) {
        self.iterator.size_hint()
    }
}

impl<'a, K: Enum<V>, V> DoubleEndedIterator for IterMut<'a, K, V> {
    fn next_back(&mut self) -> Option<Self::Item> {
        self.iterator
            .next_back()
            .map(|(index, item)| (K::from_usize(index), item))
    }
}

impl<'a, K: Enum<V>, V> ExactSizeIterator for IterMut<'a, K, V> {}

impl<'a, K: Enum<V>, V> IntoIterator for &'a mut EnumMap<K, V> {
    type Item = (K, &'a mut V);
    type IntoIter = IterMut<'a, K, V>;
    fn into_iter(self) -> Self::IntoIter {
        IterMut {
            _phantom: PhantomData,
            iterator: self.as_mut_slice().iter_mut().enumerate(),
        }
    }
}

/// A map iterator that moves out of map.
///
/// This struct is created by `into_iter` on `EnumMap`.
///
/// # Examples
///
/// ```
/// #[macro_use]
/// extern crate enum_map;
///
/// #[derive(Debug, EnumMap)]
/// enum Example {
///     A,
///     B,
/// }
///
/// fn main() {
///     let map = enum_map! { Example::A | Example::B => String::from("123") };
///     for (_, value) in map {
///         assert_eq!(value + "4", "1234");
///     }
/// }
/// ```
pub struct IntoIter<K: Enum<V>, V> {
    map: ManuallyDrop<EnumMap<K, V>>,
    position: usize,
}

impl<K: Enum<V>, V> Iterator for IntoIter<K, V> {
    type Item = (K, V);
    fn next(&mut self) -> Option<(K, V)> {
        let slice = self.map.as_slice();
        if self.position < slice.len() {
            let key = K::from_usize(self.position);
            let result = Some((key, unsafe { ptr::read(&slice[self.position]) }));
            self.position += 1;
            result
        } else {
            None
        }
    }

    fn size_hint(&self) -> (usize, Option<usize>) {
        let slice = self.map.as_slice();
        let diff = slice.len() - self.position;
        (diff, Some(diff))
    }
}

<<<<<<< HEAD
impl<K: Enum<V>, V> Drop for IntoIter<K, V> {
=======
impl<K: Internal<V>, V> ExactSizeIterator for IntoIter<K, V> {}

impl<K: Internal<V>, V> Drop for IntoIter<K, V> {
>>>>>>> d9c6d24c
    fn drop(&mut self) {
        for _item in self {}
    }
}

impl<K: Enum<V>, V> IntoIterator for EnumMap<K, V> {
    type Item = (K, V);
    type IntoIter = IntoIter<K, V>;
    fn into_iter(self) -> Self::IntoIter {
        IntoIter {
            map: ManuallyDrop::new(self),
            position: 0,
        }
    }
}

impl<K: Enum<V>, V> EnumMap<K, V> {
    /// An iterator visiting all values. The iterator type is `&V`.
    ///
    /// # Examples
    ///
    /// ```
    /// #[macro_use]
    /// extern crate enum_map;
    ///
    /// fn main() {
    ///     let map = enum_map! { false => 3, true => 4 };
    ///     let mut values = map.values();
    ///     assert_eq!(values.next(), Some(&3));
    ///     assert_eq!(values.next(), Some(&4));
    ///     assert_eq!(values.next(), None);
    /// }
    /// ```
    pub fn values(&self) -> Values<V> {
        Values(self.as_slice().iter())
    }

    /// An iterator visiting all values mutably. The iterator type is `&mut V`.
    ///
    /// # Examples
    ///
    /// ```
    /// #[macro_use]
    /// extern crate enum_map;
    ///
    /// fn main() {
    ///     let mut map = enum_map! { _ => 2 };
    ///     for value in map.values_mut() {
    ///         *value += 2;
    ///     }
    ///     assert_eq!(map[false], 4);
    ///     assert_eq!(map[true], 4);
    /// }
    /// ```
    pub fn values_mut(&mut self) -> ValuesMut<V> {
        ValuesMut(self.as_mut_slice().iter_mut())
    }
}

/// An iterator over the values of `EnumMap`.
///
/// This `struct` is created by the `values` method of `EnumMap`.
/// See its documentation for more.
pub struct Values<'a, V: 'a>(slice::Iter<'a, V>);

impl<'a, V: 'a> Iterator for Values<'a, V> {
    type Item = &'a V;
    fn next(&mut self) -> Option<&'a V> {
        self.0.next()
    }
}

/// A mutable iterator over the values of `EnumMap`.
///
/// This `struct` is created by the `values_mut` method of `EnumMap`.
/// See its documentation for more.
pub struct ValuesMut<'a, V: 'a>(slice::IterMut<'a, V>);

impl<'a, V: 'a> Iterator for ValuesMut<'a, V> {
    type Item = &'a mut V;
    fn next(&mut self) -> Option<&'a mut V> {
        self.0.next()
    }
}<|MERGE_RESOLUTION|>--- conflicted
+++ resolved
@@ -190,13 +190,9 @@
     }
 }
 
-<<<<<<< HEAD
+impl<K: Enum<V>, V> ExactSizeIterator for IntoIter<K, V> {}
+
 impl<K: Enum<V>, V> Drop for IntoIter<K, V> {
-=======
-impl<K: Internal<V>, V> ExactSizeIterator for IntoIter<K, V> {}
-
-impl<K: Internal<V>, V> Drop for IntoIter<K, V> {
->>>>>>> d9c6d24c
     fn drop(&mut self) {
         for _item in self {}
     }
