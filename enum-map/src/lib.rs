--- conflicted
+++ resolved
@@ -232,30 +232,6 @@
         self.as_mut_slice().swap(a.to_usize(), b.to_usize())
     }
 
-<<<<<<< HEAD
-=======
-    /// An iterator visiting all values. The iterator type is `&V`.
-    ///
-    /// # Examples
-    ///
-    /// ```
-    /// #[macro_use]
-    /// extern crate enum_map;
-    ///
-    /// fn main() {
-    ///     let map = enum_map! { false => 3, true => 4 };
-    ///     let mut values = map.values();
-    ///     assert_eq!(values.next(), Some(&3));
-    ///     assert_eq!(values.next(), Some(&4));
-    ///     assert_eq!(values.next(), None);
-    /// }
-    /// ```
-    #[inline]
-    pub fn values(&self) -> slice::Iter<V> {
-        self.as_slice().iter()
-    }
-
->>>>>>> 715b0750
     /// Converts an enum map to a slice representing values.
     #[inline]
     pub fn as_slice(&self) -> &[V] {
@@ -268,31 +244,6 @@
         K::slice_mut(&mut self.array)
     }
 
-<<<<<<< HEAD
-=======
-    /// An iterator visiting all values mutably. The iterator type is `&mut V`.
-    ///
-    /// # Examples
-    ///
-    /// ```
-    /// #[macro_use]
-    /// extern crate enum_map;
-    ///
-    /// fn main() {
-    ///     let mut map = enum_map! { _ => 2 };
-    ///     for value in map.values_mut() {
-    ///         *value += 2;
-    ///     }
-    ///     assert_eq!(map[false], 4);
-    ///     assert_eq!(map[true], 4);
-    /// }
-    /// ```
-    #[inline]
-    pub fn values_mut(&mut self) -> slice::IterMut<V> {
-        self.as_mut_slice().iter_mut()
-    }
-
->>>>>>> 715b0750
     /// Returns a raw pointer to the enum map's buffer.
     ///
     /// The caller must ensure that the slice outlives the pointer this
@@ -349,35 +300,11 @@
     }
 }
 
-<<<<<<< HEAD
 impl<F: FnMut(K) -> V, K: Enum<V>, V> From<F> for EnumMap<K, V> {
-=======
-impl<F: FnMut(K) -> V, K: Internal<V>, V> From<F> for EnumMap<K, V> {
-    #[inline]
->>>>>>> 715b0750
+    #[inline]
     fn from(f: F) -> Self {
         EnumMap {
             array: K::from_function(f),
         }
     }
-<<<<<<< HEAD
-=======
-}
-
-/// Gets an index of an enum key in a slice.
-///
-/// # Example
-///
-/// ```
-/// use enum_map::index_for_key;
-/// assert_eq!(index_for_key(false), 0);
-/// assert_eq!(index_for_key(true), 1);
-/// assert_eq!(index_for_key(None::<bool>), 0);
-/// assert_eq!(index_for_key(Some(false)), 1);
-/// assert_eq!(index_for_key(Some(true)), 2);
-/// ```
-#[inline]
-pub fn index_for_key<K: Internal<()>>(variant: K) -> usize {
-    variant.to_usize()
->>>>>>> 715b0750
 }