--- conflicted
+++ resolved
@@ -59,15 +59,7 @@
     }
 }
 
-<<<<<<< HEAD
-impl<K: Enum<V>, V> Copy for EnumMap<K, V>
-where
-    K::Array: Copy,
-{
-}
-=======
-impl<K: Internal<V>, V> Copy for EnumMap<K, V> where K::Array: Copy {}
->>>>>>> 686756db
+impl<K: Enum<V>, V> Copy for EnumMap<K, V> where K::Array: Copy {}
 
 impl<K: Enum<V>, V: PartialEq> PartialEq for EnumMap<K, V> {
     #[inline]
