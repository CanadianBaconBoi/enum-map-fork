# SPDX-FileCopyrightText: 2017 - 2023 Konrad Borowski <konrad@borowski.pw>
# SPDX-FileCopyrightText: 2021 Alex Sayers <alex@asayers.com>
#
# SPDX-License-Identifier: MIT OR Apache-2.0

[package]
name = "enum-map"
version = "3.0.0-0.gat.0"
authors = ["Konrad Borowski <konrad@borowski.pw>"]
edition = "2021"
rust-version = "1.65"
repository = "https://codeberg.org/xfix/enum-map"
license = "MIT OR Apache-2.0"
description = "A map with C-like enum keys represented internally as an array"
keywords = ["data-structure", "no_std", "enum"]
categories = ["data-structures", "no-std"]
documentation = "https://docs.rs/enum-map"
readme = "README.md"

[badges]
maintenance = { status = "passively-maintained" }

[dependencies]
arbitrary = { version = "1.0.0", optional = true }
<<<<<<< HEAD
enum-map-derive = { version = "=1.0.0-0.gat.0", path = "../enum-map-derive" }
=======
enum-map-derive = { version = "0.14.0", path = "../enum-map-derive", optional = true }
>>>>>>> 7c205e4a
serde = { version = "1.0.16", optional = true, default-features = false }

[dev-dependencies]
bincode = "1.0.0"
enum-map-derive = { path = "../enum-map-derive" }
serde = { version = "1.0.103", features = ["derive"] }
serde_test = "1.0.19"
serde_json = "1.0.2"

[package.metadata.docs.rs]
features = ["arbitrary", "serde"]

[features]
default = ["derive"]
arbitrary = ["dep:arbitrary"]
derive = ["dep:enum-map-derive"]
serde = ["dep:serde"]<|MERGE_RESOLUTION|>--- conflicted
+++ resolved
@@ -22,11 +22,7 @@
 
 [dependencies]
 arbitrary = { version = "1.0.0", optional = true }
-<<<<<<< HEAD
-enum-map-derive = { version = "=1.0.0-0.gat.0", path = "../enum-map-derive" }
-=======
-enum-map-derive = { version = "0.14.0", path = "../enum-map-derive", optional = true }
->>>>>>> 7c205e4a
+enum-map-derive = { version = "=1.0.0-0.gat.0", path = "../enum-map-derive", optional = true }
 serde = { version = "1.0.16", optional = true, default-features = false }
 
 [dev-dependencies]
