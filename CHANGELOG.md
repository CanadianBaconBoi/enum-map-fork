--- conflicted
+++ resolved
@@ -5,20 +5,18 @@
 SPDX-License-Identifier: MIT OR Apache-2.0
 -->
 
-<<<<<<< HEAD
+# Version 2.7.1
+
+## Other changes
+
+- Updated author name.
+
 # Version 3.0.0-beta.1
 
 ## New features
 
 - Implemented `EnumMap::from_fn`.
 - `derive` feature is now an optional default feature.
-=======
-# Version 2.7.1
-
-## Other changes
-
-- Updated author name.
->>>>>>> ce230e8f
 
 # Version 2.7.0
 
