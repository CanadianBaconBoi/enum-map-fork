<!--
SPDX-FileCopyrightText: 2018 - 2023 Kamila Borowska <kamila@borowska.pw>
SPDX-FileCopyrightText: 2021 Alex Sayers <alex@asayers.com>

SPDX-License-Identifier: MIT OR Apache-2.0
-->

<<<<<<< HEAD
# Version 3.0.0-beta.2

## Other changes

- Updated author name.
=======
# Version 2.7.2

## Other changes

- Reduced RAM usage and improved compilation times when using `derive(Enum)`
  for large enums with `overflow-checks` enabled.
>>>>>>> 599bee71

# Version 2.7.1

## Other changes

- Updated author name.

# Version 3.0.0-beta.1

## New features

- Implemented `EnumMap::from_fn`.
- `derive` feature is now an optional default feature.

# Version 2.7.0

## New features

- Implemented `EnumMap::from_fn`.

# Version 3.0.0-0.gat.0

## Breaking changes

- `Enum` and `EnumArray` traits are now combined into a single trait
  using generic associated types. Trait bounds talking about
  `EnumArray` (like `K: EnumArray<V>`) must be replaced with `K: Enum`.

# Version 2.6.3

## Other changes

- Updated the repository URL as the project was migrated from GitHub
  to Codeberg.

- This project is now compliant with the REUSE Specification.

# Version 2.6.2

## Other changes

- Hide `out_of_bounds` reexport from documentation.

# Version 2.6.1

## Other changes

- Provide better panic message when providing out-of-bounds index
  to `Enum::from_usize``.

# Version 2.6.0

## New features

- `EnumMap::as_array` is now usable in const contexts.

## Other changes

- This crate now follows "N minus two" MSRV policy. This means that
  it supports the current Rust release, as well as the two before
  that.

- Upgraded syn to 2.0.0.

# Version 2.5.0

## New features

- Implemented `EnumMap::as_array` and `EnumMap::as_mut_array`
  (implemented by [@Fuuzetsu](https://github.com/Fuuzetsu)).

- Implemented `PartialOrd` and `Ord` for `EnumMap` (implemented by
  [@nicarran](https://github.com/nicarran)).

# Version 2.4.2

## Other changes

- Added license files to crate tarball.
- Added changelog to crate tarball.

# Version 2.4.1

## Other changes

- Improved performance of code generated for `from_usize` when
  deriving `Enum`.

# Version 2.4.0

## New features

- Implemented `Enum` for `()` (unit type) and `core::cmp::Ordering`
  (implemented by [@phimuemue](https://github.com/phimuemue)).

- Implemented `EnumMap::into_array`.

# Version 2.3.0

## New features

- `EnumMap::len` is now usable in const contexts.

## Other changes

- `Enum` derive now can deal with re-definitions of `usize` and
  `unimplemented`.

# Version 2.2.0

## New features

- `EnumMap::from_array` is now usable in const contexts.

# Version 2.1.0

## New features

- Implemented `DoubleEndedIterator` for `IntoIter`.

- Implemented `EnumMap::into_values`.

## Other changes

- Changed behavior of `IntoIter` so that it drops rest of the elements
  when one destructor panics.

# Version 2.0.3

## Other changes

- Optimized performance of `enum_map!` macro.

# Version 2.0.2

## Other changes

- Fixed safety problem when using `enum_map!` macro with enums that
  incorrectly implemented `Enum` trait.

# Version 2.0.1

## Other changes

- Adjusted crate metadata to avoid lib.rs warnings.

# Version 2.0.0

## New features

- Implemented `FromIterator` for `EnumMap` (implemented by @bit_network
  on GitLab).

- Implemented `EnumMap::map`.

- Derives support product types in addition to sum types (implemented
  by @bzim on GitLab).

- It's now possible to access enum length by accessing `LENGTH` in
  `Enum` trait.

## Breaking changes

- `Enum` trait was split into two traits, `Enum` and `EnumArray`.

# Version 1.1.1

## Other changes

- Worked around a bug in Clippy that caused false positives when using
  `use_self` lint for code that derived `Enum` trait.

# Version 1.1.0

## New features

- Implemented `Arbitrary` for maps where the value type also implements
  `Arbitrary`.  (You have to enable the "arbitrary" feature.)

# Version 1.0.0

## New features

- It's now possible to use `return` and `?` within `macro_rules!` macro.

- `Enum` trait is much simpler having two methods only.

## Other changes

- Removed previously deprecated features.

- Renamed `to_usize` to `into_usize` matching the naming convention
  used in Rust programming language.

# Version 0.6.5

## Other changes

- Deprecated `EnumMap::is_empty` and `EnumMap::new`. `EnumMap::new` usages
  can be replaced with `EnumMap::default`.

# Version 0.6.4

## Other changes

- Deprecated `EnumMap::as_ptr` and `EnumMap::as_mut_ptr`.

# Version 0.6.3

## New features

- `Iter` and `Values` now implements `Clone` (added by @amanieu).

# Version 0.6.2.

## New features

- Added `EnumMap#clear` method (added by @Riey, thanks :)).

# Version 0.6.0

## Incompatible changes

- Now requires Rust 1.36.

# Version 0.5.0

- Fixed the issue where an aliasing `From` trait implementation caused
  compilation errors with `enum_map!` macro.

## Incompatible changes

- Now requires Rust 1.31.

# Version 0.4.1

## New features

- Default `serde` features are disabled. This allows enabling serde feature when
  compiling without `std`.

# Version 0.4.0

Change of `#[derive(EnumMap)]` to `#[derive(Enum)]` was supposed to appear in 0.3.0,
but it was forgotten about. This release fixes just that.

## Incompatible changes

- Changed `#[derive(EnumMap)]` to `#[derive(Enum)]` to match trait name.

# Version 0.3.1

- Updated README use `#[derive(EnumMap)]` instead of `#[derive(Enum)]`.

# Version 0.3.0

## New features

- Implemented compact serde serialization for binary formats like bincode.

- Iterator traits with exception now implement `FusedIterator`.

## Incompatible changes

- Increased required Rust version to 1.26.0.

- Renamed `Internal` trait to `Enum`.

- Added new associated constant `POSSIBLE_VALUES` to `Enum` trait,
  representing the number of possible values the type can have. Manual
  implementations are required to provide it.

- Removed `Enum` implementation for `Option<T>`.

- Implemented compact serialization, for formats like `bincode`. This
  makes it impossible to deserialize non-compact representation used by
  enum-map 0.2.0.

- `values` method returns `Values<V>` as opposed to `slice::Iter<V>`.<|MERGE_RESOLUTION|>--- conflicted
+++ resolved
@@ -5,20 +5,18 @@
 SPDX-License-Identifier: MIT OR Apache-2.0
 -->
 
-<<<<<<< HEAD
-# Version 3.0.0-beta.2
-
-## Other changes
-
-- Updated author name.
-=======
 # Version 2.7.2
 
 ## Other changes
 
 - Reduced RAM usage and improved compilation times when using `derive(Enum)`
   for large enums with `overflow-checks` enabled.
->>>>>>> 599bee71
+
+# Version 3.0.0-beta.2
+
+## Other changes
+
+- Updated author name.
 
 # Version 2.7.1
 
