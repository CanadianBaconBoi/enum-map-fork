--- conflicted
+++ resolved
@@ -5,7 +5,6 @@
 SPDX-License-Identifier: MIT OR Apache-2.0
 -->
 
-<<<<<<< HEAD
 # Version 3.0.0-0.gat.0
 
 ## Breaking changes
@@ -13,13 +12,12 @@
 - `Enum` and `EnumArray` traits are now combined into a single trait
   using generic associated types. Trait bounds talking about
   `EnumArray` (like `K: EnumArray<V>`) must be replaced with `K: Enum`.
-=======
+
 # Version 2.7.0
 
 ## New features
 
 - Implemented `EnumMap::from_fn`.
->>>>>>> 87f65f56
 
 # Version 2.6.3
 
